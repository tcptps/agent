--- conflicted
+++ resolved
@@ -525,15 +525,14 @@
 	}
 	env["BUILDKITE_PLUGIN_VALIDATION"] = fmt.Sprintf("%t", enablePluginValidation)
 
-<<<<<<< HEAD
 	if r.conf.AgentConfiguration.TracingBackend != "" {
 		env["BUILDKITE_TRACING_BACKEND"] = r.conf.AgentConfiguration.TracingBackend
-=======
+	}
+
 	// see documentation for BuildkiteMessageMax
 	if err := truncateEnv(r.logger, env, BuildkiteMessageName, BuildkiteMessageMax); err != nil {
 		r.logger.Warn("failed to truncate %s: %v", BuildkiteMessageName, err)
 		// attempt to continue anyway
->>>>>>> 68f6b852
 	}
 
 	// Convert the env map into a slice (which is what the script gear
